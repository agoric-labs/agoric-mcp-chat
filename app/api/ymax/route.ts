--- conflicted
+++ resolved
@@ -12,12 +12,9 @@
 import { StdioClientTransport } from "@modelcontextprotocol/sdk/client/stdio.js";
 import { spawn } from "child_process";
 import { ymaxMcptoolSchemas } from "@/lib/mcp/ymax-tool-schemas";
-<<<<<<< HEAD
 import { manageContext } from '@/lib/context-manager';
 import { wrapToolExecution } from '@/lib/tool-result-manager';
-=======
 import { addAnthropicWebTools } from '@/lib/ai/anthropic-web-tools';
->>>>>>> d05e185b
 
 // Allow streaming responses up to 30 seconds
 export const maxDuration = 120;
@@ -268,24 +265,16 @@
     });
   }
 
-<<<<<<< HEAD
+  // Add Anthropic Web Search Tool if using Claude models
+  if (selectedModel.startsWith('claude-')) {
+    tools = addAnthropicWebTools(tools);
+  }
+
   // console.log("messages", messages);
   // console.log(
   //   "parts",
   //   messages.map((m) => m.parts.map((p) => p)),
   // );
-=======
-  // Add Anthropic Web Search Tool if using Claude models
-  if (selectedModel.startsWith('claude-')) {
-    tools = addAnthropicWebTools(tools);
-  }
-
-  console.log("messages", messages);
-  console.log(
-    "parts",
-    messages.map((m) => m.parts.map((p) => p)),
-  );
->>>>>>> d05e185b
 
   // Use the Max AI system prompt
   const systemPrompt = `You are **Max AI**, a DeFi chat assistant running behind the Ymax DeFi product. Ymax is an intelligent DeFi command center allowing individuals to build and edit a portfolio of DeFi positions across multiple protocols and networks, which can be executed with a single signature.  Your job is to retrieve, analyze, and explain user- and asset-related information via tools. Do not invent data; if data is missing or ambiguous, state that clearly and say what you can and cannot determine from Ymax.
