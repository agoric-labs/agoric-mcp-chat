--- conflicted
+++ resolved
@@ -1,7 +1,10 @@
-<<<<<<< HEAD
 import { model, type modelID } from '@/ai/providers';
-import { streamText, type UIMessage } from 'ai';
-import { appendResponseMessages } from 'ai';
+import {
+  streamText,
+  type UIMessage,
+  convertToModelMessages,
+  stepCountIs,
+} from 'ai';
 import { nanoid } from 'nanoid';
 import { db } from '@/lib/db';
 import { chats } from '@/lib/db/schema';
@@ -9,27 +12,12 @@
 
 import {
   experimental_createMCPClient as createMCPClient,
-  MCPTransport,
-} from 'ai';
-import { Experimental_StdioMCPTransport as StdioMCPTransport } from 'ai/mcp-stdio';
+  type MCPTransport,
+} from '@ai-sdk/mcp';
+import { StdioClientTransport } from '@modelcontextprotocol/sdk/client/stdio.js';
 import { spawn } from 'child_process';
-=======
-import { model, type modelID } from "@/ai/providers";
-import { streamText, type UIMessage, convertToModelMessages, stepCountIs } from "ai";
-import { nanoid } from "nanoid";
-import { db } from "@/lib/db";
-import { chats } from "@/lib/db/schema";
-import { eq, and } from "drizzle-orm";
-
-import {
-  experimental_createMCPClient as createMCPClient,
-  type MCPTransport,
-} from "@ai-sdk/mcp";
-import { StdioClientTransport } from "@modelcontextprotocol/sdk/client/stdio.js";
-import { spawn } from "child_process";
 import { anthropic } from '@ai-sdk/anthropic';
-import { ymaxMcptoolSchemas } from "@/lib/mcp/ymax-tool-schemas";
->>>>>>> e7515b7e
+import { ymaxMcptoolSchemas } from '@/lib/mcp/ymax-tool-schemas';
 
 // Allow streaming responses up to 30 seconds
 export const maxDuration = 120;
@@ -448,7 +436,6 @@
       //   userId,
       //   messages: response.messages,
       // });
-
       // const dbMessages = convertToDBMessages(response.messages, id);
       // await saveMessages({ messages: dbMessages });
       // close all mcp clients
@@ -458,31 +445,11 @@
     },
   });
 
-<<<<<<< HEAD
-  result.consumeStream();
-  return result.toDataStreamResponse({
-    sendReasoning: true,
-    getErrorMessage: (error) => {
-      if (error instanceof Error) {
-        if (error.message.includes('Rate limit')) {
-          return 'Rate limit exceeded. Please try again later.';
-        }
-        if (
-          error.message.includes('prompt is too long') ||
-          error.message.includes('tokens >')
-        ) {
-          return 'The request is too large. Please try starting a new chat.';
-        }
-      }
-      console.error(error);
-      return 'An error occurred.';
-=======
   return result.toUIMessageStreamResponse({
     originalMessages: messages,
     sendReasoning: true, // Enable streaming of reasoning/thinking content
     headers: {
-      "Content-Type": "text/event-stream",
->>>>>>> e7515b7e
+      'Content-Type': 'text/event-stream',
     },
   });
 }