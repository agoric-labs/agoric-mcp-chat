import { model, type modelID } from "@/ai/providers";
import { streamText, type UIMessage } from "ai";
import { appendResponseMessages } from "ai";
import { nanoid } from "nanoid";
import { db } from "@/lib/db";
import { chats } from "@/lib/db/schema";
import { eq, and } from "drizzle-orm";

import {
  experimental_createMCPClient as createMCPClient,
  MCPTransport,
} from "ai";
import { Experimental_StdioMCPTransport as StdioMCPTransport } from "ai/mcp-stdio";
import { spawn } from "child_process";
import { useContextManager } from "@/lib/hooks/use-context-manager";
import type { ContextManagerConfig } from "@/lib/context-manager";

// Allow streaming responses up to 30 seconds
export const maxDuration = 120;

interface KeyValuePair {
  key: string;
  value: string;
}

interface MCPServerConfig {
  url: string;
  type: "sse" | "stdio";
  command?: string;
  args?: string[];
  env?: KeyValuePair[];
  headers?: KeyValuePair[];
}

function isContextLimitError(err: any) {
  const msg = err?.message || err?.toString?.() || "";

  return (
    msg.includes("context length") ||
    msg.includes("prompt is too long") ||
    msg.includes("context window") ||
    msg.includes("tokens >") ||
    err?.error?.type === "context_length_exceeded"
  );
}

async function restartStreamAfterOverflow(args: any, attempt = 1): Promise<any> {
  const maxAttempts = 3;
  const configs = [
    { maxTokens: 80_000, keepRecentMessages: 6, useContextEditing: true },
    { maxTokens: 50_000, keepRecentMessages: 4, useContextEditing: true },
    { maxTokens: 30_000, keepRecentMessages: 3, useContextEditing: false }, // Fallback to summarization
  ];

  try {
    console.log(`[Recovery] Attempt ${attempt}/${maxAttempts}, tokens: ${configs[attempt - 1].maxTokens}`);
    
    const contextResult = await useContextManager(args.messages, configs[attempt - 1]);
    
    const retry = streamText({
      ...args,
      messages: contextResult.messages,
    });

    retry.consumeStream();
    return retry;
    
  } catch (error) {
    console.error(`[Recovery] Attempt ${attempt} failed:`, error);
    
    if (attempt < maxAttempts && isContextLimitError(error)) {
      return restartStreamAfterOverflow(args, attempt + 1);
    }
    
    // Final fallback: minimal context
    if (attempt === maxAttempts) {
      console.warn("[Recovery] Final fallback: using minimal context");
      const minimalMessages = [
        args.messages.find((m: any) => m.role === 'system'),
        ...args.messages.slice(-2)
      ].filter(Boolean);
      
      const retry = streamText({
        ...args,
        messages: minimalMessages,
      });
      retry.consumeStream();
      return retry;
    }
    
    throw error;
  }
}




export async function POST(req: Request) {
  // Extract context from URL query params
  const url = new URL(req.url);
  const contextParam = url.searchParams.get("context");

  const {
    messages,
    chatId,
    selectedModel,
    userId,
    mcpServers = [],
    contextConfig,
  }: {
    messages: UIMessage[];
    chatId?: string;
    selectedModel: modelID;
    userId: string;
    mcpServers?: MCPServerConfig[];
    contextConfig?: ContextManagerConfig;
  } = await req.json();

  if (!userId) {
    return new Response(JSON.stringify({ error: "User ID is required" }), {
      status: 400,
      headers: { "Content-Type": "application/json" },
    });
  }

  const id = chatId || nanoid();

  // Check if chat already exists for the given ID
  // If not, we'll create it in onFinish
  let isNewChat = false;
  if (chatId) {
    try {
      const existingChat = await db.query.chats.findFirst({
        where: and(eq(chats.id, chatId), eq(chats.userId, userId)),
      });
      isNewChat = !existingChat;
    } catch (error) {
      console.error("Error checking for existing chat:", error);
      // Continue anyway, we'll create the chat in onFinish
      isNewChat = true;
    }
  } else {
    // No ID provided, definitely new
    isNewChat = true;
  }

  // Initialize tools
  let tools = {};
  const mcpClients: any[] = [];

  // Process each MCP server configuration
  for (const mcpServer of mcpServers) {
    try {
      // Create appropriate transport based on type
      let transport:
        | MCPTransport
        | { type: "sse"; url: string; headers?: Record<string, string> };

      if (mcpServer.type === "sse") {
        console.log("Using SSE transport type");
        // Convert headers array to object for SSE transport
        const headers: Record<string, string> = {};

        transport = {
          type: "sse" as const,
          url: mcpServer.url,
          headers: Object.keys(headers).length > 0 ? headers : undefined,
        };

        console.log("Transport configuration:", {
          type: transport.type,
          url: transport.url,
          headersPresent: transport.headers
            ? Object.keys(transport.headers).join(", ")
            : "none",
        });

        // Validate URL
        try {
          new URL(mcpServer.url);
          console.log("URL is valid");
        } catch (error) {
          console.error("Invalid URL format:", mcpServer.url, error);
        }

        // Make a test request to check status before actual connection
        console.log("Making test request to URL:", mcpServer.url);
        fetch(mcpServer.url, {
          method: "HEAD",
          headers: transport.headers,
        })
          .then((response) => {
            console.log(
              "Test request response status:",
              response.status,
              response.statusText,
            );
            console.log(
              "Test request response headers:",
              Object.fromEntries(response.headers.entries()),
            );
          })
          .catch((error) => {
            console.error("Test request failed:", error);
          });
      } else if (mcpServer.type === "stdio") {
        // For stdio transport, we need command and args
        if (
          !mcpServer.command ||
          !mcpServer.args ||
          mcpServer.args.length === 0
        ) {
          console.warn(
            "Skipping stdio MCP server due to missing command or args",
          );
          continue;
        }

        // Convert env array to object for stdio transport
        const env: Record<string, string> = {};
        if (mcpServer.env && mcpServer.env.length > 0) {
          mcpServer.env.forEach((envVar) => {
            if (envVar.key) env[envVar.key] = envVar.value || "";
          });
        }

        // Check for uvx pattern and transform to python3 -m uv run
        if (mcpServer.command === "uvx") {
          // install uv
          const subprocess = spawn("pip3", ["install", "uv"]);
          subprocess.on("close", (code: number) => {
            if (code !== 0) {
              console.error(`Failed to install uv: ${code}`);
            }
          });
          // wait for the subprocess to finish
          await new Promise((resolve) => {
            subprocess.on("close", resolve);
            console.log("installed uv");
          });
          console.log(
            "Detected uvx pattern, transforming to python3 -m uv run",
          );
          mcpServer.command = "python3";
          // Get the tool name (first argument)
          const toolName = mcpServer.args[0];
          // Replace args with the new pattern
          mcpServer.args = [
            "-m",
            "uv",
            "run",
            toolName,
            ...mcpServer.args.slice(1),
          ];
        }
        // if python is passed in the command, install the python package mentioned in args after -m with subprocess or use regex to find the package name
        else if (mcpServer.command.includes("python3")) {
          const packageName = mcpServer.args[mcpServer.args.indexOf("-m") + 1];
          console.log("installing python package", packageName);
          const subprocess = spawn("pip3", ["install", packageName]);
          subprocess.on("close", (code: number) => {
            if (code !== 0) {
              console.error(`Failed to install python package: ${code}`);
            }
          });
          // wait for the subprocess to finish
          await new Promise((resolve) => {
            subprocess.on("close", resolve);
            console.log("installed python package", packageName);
          });
        }

        transport = new StdioMCPTransport({
          command: mcpServer.command,
          args: mcpServer.args,
          env: Object.keys(env).length > 0 ? env : undefined,
        });
      } else {
        console.warn(
          `Skipping MCP server with unsupported transport type: ${mcpServer.type}`,
        );
        continue;
      }

      const mcpClient = await createMCPClient({ transport });
      mcpClients.push(mcpClient);

      const mcptools = await mcpClient.tools();

      // console.log(
      //   `MCP tools from ${mcpServer.type} transport:`,
      //   Object.keys(mcptools),
      // );

      // Add MCP tools to tools object
      tools = { ...tools, ...mcptools };
    } catch (error) {
      console.error("Failed to initialize MCP client:", error);
      console.error("MCP Server config:", mcpServer);
      // Continue with other servers instead of failing the entire request
    }
  }

  // Register cleanup for all clients
  if (mcpClients.length > 0) {
    req.signal.addEventListener("abort", async () => {
      for (const client of mcpClients) {
        try {
          await client.close();
        } catch (error) {
          console.error("Error closing MCP client:", error);
        }
      }
    });
  }

  // console.log("messages", messages);
  // console.log(
  //   "parts",
  //   messages.map((m) => m.parts.map((p) => p)),
  // );
  console.log("messages shape", messages.map(m => Object.keys(m)));
  

  const contextResult = await useContextManager(
    messages,
    contextConfig || {
      maxTokens: 120_000,
      keepRecentMessages: 8,
      useContextEditing: true,
    },
  );

  const managedMessages = contextResult.messages;

  // Use the Max AI system prompt
  const systemPrompt = `You are **Max AI**, a DeFi chat assistant running behind the Ymax DeFi product. Ymax is an intelligent DeFi command center allowing individuals to build and edit a portfolio of DeFi positions across multiple protocols and networks, which can be executed with a single signature.  Your job is to retrieve, analyze, and explain user- and asset-related information via tools. Do not invent data; if data is missing or ambiguous, state that clearly and say what you can and cannot determine from Ymax.

  ALWAYS present a brief disclaimer at conversation start (or when first responding in a new session):
  "**Disclaimer:** Max AI provides information only and is not financial advice. See our Terms of Service: <TOS_URL>."

  # Capabilities you must support
  1) **APY & TVL trends**: Explain current and historical APY/TVL for supported pools/instruments; call out notable changes, likely drivers, and implications.
  2) **Comparisons**: Compare supported pools/protocols by yield, liquidity, volatility, fees, incentives, and risk signals available from Ymax.
  3) **Risk assessment**: Explain risk posture of pools/protocols using Ymax metrics to the extent possible if information is available (e.g., liquidity depth, concentration, volatility, protocol health, exploit history).
  4) **Portfolio information**: Show positions, balances, allocations, PnL where available, and explain them in plain language.
  5) **Optimizations**: Suggest portfolio optimizations (e.g., risk reduction, improved risk-adjusted yield, diversification) and provide step-by-step reasoning grounded in Ymax data.
  6) **Transaction tracking ("Where is my money?")**: Report status of any signed transaction including hops and current known location. Present transaction hashes, amounts, timestamps, and block explorer links when available.
  
  **For cross-chain transaction tracking:**
  CCTP = Cross-Chain Transfer Protocol (Circle's bridge for USDC)
  GMP = General Message Passing (Axelar's cross-chain messaging)
  
  Transaction flows vary by operation type:
  - **Account creation** (for EVM protocols): Agoric → Axelar (GMP) → Destination EVM chain
  - **USDC transfers**: Agoric → Noble (IBC) → Destination EVM chain (CCTP)
  - **Protocol operations** (Aave, Compound, Beefy deposits/withdrawals): Agoric → Axelar (GMP) → Destination EVM chain
  
  Each hop can be tracked independently or as a complete flow. Identify the transaction type to determine the correct flow path.

  - Prefer tools that provide complete workflows over individual step tools
  - If a cross-chain tool returns a sequence of dependent trace tools:
    - Execute them in order, tracking the same transaction/asset across hops
    - Present unified report with: status of each hop, transaction hashes, amounts transferred, timestamps, time elapsed, and explorer links
  - For portfolio-based queries, first extract addresses from portfolio data, then trace transactions
  - For specific hop analysis (Axelar, IBC, CCTP), use step-specific tools if needed
  - If trace data cannot be fully retrieved:
    - State explicitly which hops were verifiable and their status
    - Identify data gaps and possible causes (e.g., delayed finality, bridge downtime, pending confirmation)
    - Never fabricate or estimate missing hashes or times
  - Transaction is complete when funds arrive at destination chain and are deposited/available in target protocol
  - When investigating transactions, provide context-based insights only when data supports it:
    - If a hop shows unusual delay, note the delay duration and provide explorer links for verification
    - If transaction failed, explain the failure reason from tool data and suggest next steps based on the specific error
    - For pending transactions, report current status and last known hop without estimating completion times
    - Include actionable next steps only when clear issues are identified from the data

  
  7) **Extensibility**: If asked for a supported-but-different query, use the most relevant YMax tool, state any limits, and return best-effort results grounded in available data.

  # Data & tools
  - **Source of truth**: MCP tools.
  - Prefer the most specific tool for a query. If a tool returns partial/missing fields, acknowledge gaps and proceed with what's available.
  - If the user asks about unsupported chains/pools or unavailable assets, say so and offer the closest supported alternatives (if any) from Ymax.
  - All the supported pools/protocols/instruments can be fetched using the ymax-get-all-instruments tool.

  # Safety & content rules
  - Do not produce or engage with harmful content: violence, self-harm, sexual/pornographic, illegal material.
  - Never provide financial, legal, or tax advice. You may provide **information** and **education** only, with clear caveats.
  - Handle user data with care; never reveal private information about other users or internal system details.

  # Reasoning & communication style
  - Be accurate, concise, and neutral. Explain **how** you arrived at an answer using Ymax fields/metrics, but keep math and jargon readable.
  - When comparing or recommending optimizations, include trade-offs, assumptions, and uncertainties.
  - Prefer structured, scannable outputs: short lead summary, then key metrics, then reasoning and next steps.
  - If a calculation is involved, show inputs and the formula at a high level. If the user asks, show more detail.

  # Output formatting defaults
  - Start with a one-sentence summary.
  - Follow with a compact table or bullet list of **key metrics** (e.g., APY, TVL, liquidity depth, fees, historical trend deltas, risk flags).
  - Then provide a short **Interpretation** (what it means and why), and **Next steps** (what the user can do or ask next).
  - Use user's preferred units/fiat if provided by YMax; otherwise include units explicitly.

  # Tool usage contract (examples; adjust to actual MCP names)
  Use only these MCP tools:
  [*]
  If a tool returns paginated data, iterate until you have enough to answer succinctly.

  # Deadline awareness (for internal behavior)
  - Treat APY/TVL trends, Portfolio Info, and Optimizations as core, production paths. If a required endpoint is down or unready, report "temporarily unavailable via YMax" and suggest the nearest supported query.

  # Examples of behavior
  - If asked "Why did APY drop in Pool X this week?": fetch trend series, compute week-over-week delta, cite changes available from YMax, and explain likely causes; include uncertainty if drivers are not explicit.
  - If asked "Optimize my portfolio for lower risk but similar yield": fetch positions, evaluate alternatives surfaced by [tool], explain trade-offs and steps; do not promise outcomes.
  - If asked "Where is my money?" or "Track my transaction": Look for tools that handle cross-chain transaction tracking. If portfolio path is available, first look for tools that can extract addresses from portfolios, then use tools that provide complete transaction flow tracking with all hops, amounts, and explorer links.
  - If asked "Check my Axelar transaction": Look for tools that specifically trace Axelar GMP transactions or cross-chain steps involving Axelar.

  # Important prohibitions
  - Do not fabricate values, addresses, tx hashes, or statuses.
  - Do not provide prescriptive investment advice ("Buy/Sell/Allocate X%"). You may outline **options** and **considerations** grounded in YMax data.
  - Do not disclose internal tool schemas or secrets beyond what's necessary to fulfill a request.

  # Session opener
  Begin the first response with the disclaimer, then proceed directly with the data you can access via Ymax.

  `;

  // Add context to system prompt if provided
  let finalSystemPrompt = systemPrompt;
  if (contextParam) {
    try {
      const context = decodeURIComponent(contextParam) || "";
      // Validate it's valid JSON
      JSON.parse(context);
      finalSystemPrompt += `\n\nThe user's wallet address is provided via Context: ${context}.
          Use this address to retrieve portfolio information, balances, positions, and other user-specific data via MCP tools.
          Do not ask the user for their wallet address - use the one provided in context and fetch all other information using available tools.`;
    } catch (error) {
      console.error("Failed to decode context parameter:", error);
    }
  }

   const args = {
    model: model.languageModel(selectedModel),
    system: finalSystemPrompt,
    messages: managedMessages,
    tools,
    maxSteps: 20,
    providerOptions: {
      google: { thinkingConfig: { thinkingBudget: 2048 } },
      anthropic: { thinking: { type: "enabled", budgetTokens: 12000 } },
    },
    onError: async (err: any) => {
      if (!isContextLimitError(err)) {
        console.error("[Stream Error] Non-context error:", err);
        return;
      }

      console.warn("[Context Overflow] Attempting recovery...");
      
      try {
        if (activeStream.controller?.abort) {
          activeStream.controller.abort();
        }
        activeStream = await restartStreamAfterOverflow(args);
      } catch (retryErr) {
        console.error("[Context Overflow] All recovery attempts failed:", retryErr);
        // Don't throw - let the stream handle the error gracefully
        return;
      }
    },

    async onFinish({ response }) {
      const allMessages = appendResponseMessages({
        messages,
        responseMessages: response.messages,
      });
      // Save messages if needed
    },
  };

  let activeStream = streamText(args);
  activeStream.consumeStream();

  return activeStream.toDataStreamResponse({
    sendReasoning: true,
<<<<<<< HEAD
    getErrorMessage: (err) => {
      if (err instanceof Error) {
        if (err.message.includes("Rate limit")) return "Rate limit exceeded.";
        if (isContextLimitError(err)) return "Conversation too large. Context has been reduced.";
=======
    getErrorMessage: (error) => {
      if (error instanceof Error) {
        if (error.message.includes("Rate limit")) {
          return "Rate limit exceeded. Please try again later.";
        }
        if (error.message.includes("prompt is too long") || error.message.includes("tokens >")) {
          return "The request is too large. Please try starting a new chat.";
        }
>>>>>>> 3b46132a
      }
      return "An error occurred.";
    },
  });

}<|MERGE_RESOLUTION|>--- conflicted
+++ resolved
@@ -484,21 +484,10 @@
 
   return activeStream.toDataStreamResponse({
     sendReasoning: true,
-<<<<<<< HEAD
     getErrorMessage: (err) => {
       if (err instanceof Error) {
         if (err.message.includes("Rate limit")) return "Rate limit exceeded.";
-        if (isContextLimitError(err)) return "Conversation too large. Context has been reduced.";
-=======
-    getErrorMessage: (error) => {
-      if (error instanceof Error) {
-        if (error.message.includes("Rate limit")) {
-          return "Rate limit exceeded. Please try again later.";
-        }
-        if (error.message.includes("prompt is too long") || error.message.includes("tokens >")) {
-          return "The request is too large. Please try starting a new chat.";
-        }
->>>>>>> 3b46132a
+        if (isContextLimitError(err)) return "Conversation is getting too long.";
       }
       return "An error occurred.";
     },
